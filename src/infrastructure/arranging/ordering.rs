--- conflicted
+++ resolved
@@ -173,13 +173,9 @@
 
     /// Returns the next expected index.
     #[cfg(test)]
-<<<<<<< HEAD
-    pub fn expected_index(&self) -> usize {
-        self.expected_index as usize
-=======
+
     pub fn expected_index(&self) -> u16 {
         self.expected_index
->>>>>>> d8f8bd16
     }
 
     /// Returns the unique identifier which should be used for ordering on the other stream e.g. the remote endpoint.
