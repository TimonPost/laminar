use std::collections::HashMap;
use std::sync::{Arc, RwLock};
use std::thread;
use std::time::Duration;

use packet::{Packet, PacketData};
use packet::header::{FragmentHeader, PacketHeader};
use net::{Connection,SocketAddr, NetworkConfig};
use error::{NetworkError, Result};
use total_fragments_needed;

// Type aliases
// Number of seconds we will wait until we consider a Connection to have timed out
type ConnectionTimeout = u64;
type ConnectionMap = Arc<RwLock<HashMap<SocketAddr, Arc<RwLock<Connection>>>>>;

// Default timeout of a specific client
const TIMEOUT_DEFAULT: ConnectionTimeout = 10;

// Default time between checks of all clients for timeouts in seconds
const TIMEOUT_POLL_INTERVAL: u64 = 1;

/// This holds the 'virtual connections' currently (connected) to the udp socket.
pub struct SocketState {
    timeout: ConnectionTimeout,
    connections: ConnectionMap,
    timeout_check_thread: thread::JoinHandle<()>
}

impl SocketState {
    pub fn new() -> Result<SocketState> {
        let connections: ConnectionMap = Arc::new(RwLock::new(HashMap::new()));
        let thread_handle = SocketState::check_for_timeouts(connections.clone())?;
        Ok(SocketState {
            connections: Arc::new(RwLock::new(HashMap::new())),
            timeout: TIMEOUT_DEFAULT,
            timeout_check_thread: thread_handle
        })
    }

    pub fn with_client_timeout(mut self, timeout: ConnectionTimeout) -> SocketState {
        self.timeout = timeout;
        self
    }

    /// This will initialize the seq number, ack number and give back the raw data of the packet with the updated information.
    pub fn pre_process_packet(&mut self, packet: Packet, config: &NetworkConfig) ->  Result<(SocketAddr, PacketData)>  {

        if packet.payload().len() > config.max_packet_size {
            error!("Packet too large: Attempting to send {}, max={}", packet.payload().len(), config.max_packet_size);
            return Err(NetworkError::ExceededMaxPacketSize.into());
        }

        let connection = self.create_connection_if_not_exists(&packet.addr())?;

        let mut connection_seq: u16 = 0;
        let mut their_last_seq: u16 = 0;
        let mut their_ack_field: u32 = 0;

        {
            let mut lock = connection
                .write()
                .map_err(|_| NetworkError::AddConnectionToManagerFailed)?;

            connection_seq = lock.seq_num;
            their_last_seq = lock.their_acks.last_seq;
            their_ack_field = lock.their_acks.field;

            // queue new packet
            lock.waiting_packets.enqueue(connection_seq, packet.clone());
        }

<<<<<<< HEAD
        let buffer = serialize(&raw_packet)?;
        Ok((packet.addr, buffer))
=======
        let mut packet_data = PacketData::new();

        // create packet header
        let packet_header = PacketHeader::new(connection_seq, their_last_seq, their_ack_field);

        let payload = packet.payload();
        let payload_length = payload.len() as u16; /* safe cast because max packet size is u16 */

        // spit the packet if the payload lenght is greater than the allowrd fragment size.
        if payload_length <= config.fragment_size {
            packet_data.add_fragment(&packet_header, payload.to_vec());
        }else {
            let num_fragments = total_fragments_needed(payload_length, config.fragment_size) as u8; /* safe cast max fragments is u8 */

            if num_fragments > config.max_fragments {
                return Err(NetworkError::ExceededMaxFragments.into());
            }

            for fragment_id in 0..num_fragments {
                let fragment = FragmentHeader::new(fragment_id, num_fragments, packet_header.clone());

                // get start end pos in buffer
                let start_fragment_pos = fragment_id as u16 * config.fragment_size; /* upcast is safe */
                let mut end_fragment_pos = (fragment_id as u16 + 1) * config.fragment_size; /* upcast is safe */

                // If remaining buffer fits int one packet just set the end position to the length of the packet payload.
                if end_fragment_pos > payload_length {
                    end_fragment_pos = payload_length;
                }

                // get specific slice of data for fragment
                let fragment_data = &payload[start_fragment_pos as usize..end_fragment_pos as usize]; /* upcast is safe */

                packet_data.add_fragment(&fragment, fragment_data.to_vec());
            }
        }

        let mut lock = connection
            .write()
            .map_err(|_| NetworkError::AddConnectionToManagerFailed)?;

        lock.seq_num = lock.seq_num.wrapping_add(1);

        Ok((packet.addr(), packet_data))
>>>>>>> 66c19f5a
    }

    /// This will return all dropped packets from this connection.
    pub fn dropped_packets(&mut self, addr: SocketAddr) -> Result<Vec<Packet>> {
        let connection = self.create_connection_if_not_exists(&addr)?;
        let mut lock = connection
            .write()
            .map_err(|_| NetworkError::AddConnectionToManagerFailed)?;

        let packets = lock.dropped_packets.drain(..).collect();
        Ok(packets)
    }

    /// This will process an incoming packet and update acknowledgement information.
    pub fn process_received(&mut self, addr: SocketAddr, packet: &PacketHeader) -> Result<()>{
        let connection = self.create_connection_if_not_exists(&addr)?;

        let mut lock = connection
            .write()
            .map_err(|_| NetworkError::AddConnectionToManagerFailed)?;

        lock.their_acks.ack(packet.seq);

        // Update dropped packets if there are any.
        let dropped_packets = lock
            .waiting_packets
            .ack(packet.ack_seq(), packet.ack_field());

        lock.dropped_packets = dropped_packets.into_iter().map(|(_, p)| p).collect();

        Ok(())
    }

    // This function starts a background thread that does the following:
    // 1. Gets a read lock on the HashMap containing all the connections
    // 2. Iterate through each one
    // 3. Check if the last time we have heard from them (received a packet from them) is greater than the amount of time considered to be a timeout
    // 4. If they have timed out, send a notification up the stack
    fn check_for_timeouts(connections: ConnectionMap) -> Result<thread::JoinHandle<()>> {
        let sleepy_time = Duration::from_secs(TIMEOUT_DEFAULT);
        let poll_interval = Duration::from_secs(TIMEOUT_POLL_INTERVAL);

        Ok(thread::Builder::new()
            .name("check_for_timeouts".into())
            .spawn(move || loop {
                
                    trace!("Checking for timeouts");
                    match connections.read() {
                        Ok(lock) => {
                            for (key, value) in lock.iter() {
                                if let Ok(c) = value.read() {
                                    if c.last_heard() >= sleepy_time {
                                        // TODO: pass up client TimedOut event
                                        error!("Client has timed out: {:?}", key);
                                    }
                                }
                            }
                        },
                        Err(e) => {
                            error!("Unable to acquire read lock to check for timed out connections")
                        }
                    }

                thread::sleep(poll_interval);
            })?
        )
    }

    #[inline]
    /// If there is no connection with the given socket address an new connection will be made.
    fn create_connection_if_not_exists(
        &mut self,
        addr: &SocketAddr,
    ) -> Result<Arc<RwLock<Connection>>> {
        let mut lock = self
            .connections
            .write()
            .map_err(|_| NetworkError::AddConnectionToManagerFailed)?;

        let connection = lock
            .entry(*addr)
            .or_insert_with(|| Arc::new(RwLock::new(Connection::new(*addr))));

        Ok(connection.clone())
    }
}

#[cfg(test)]
mod test {
    use super::SocketState;
    use net::connection::Connection;
    use net::NetworkConfig;
    use packet::{Packet, PacketData};
    use packet::header::{FragmentHeader, PacketHeader, HeaderReader};

    use std::io::Cursor;
    use std::net::{ToSocketAddrs, SocketAddr, IpAddr};
    use std::str::FromStr;
    use std::{thread, time};

    use total_fragments_needed;

    static TEST_HOST_IP: &'static str = "127.0.0.1";
    static TEST_BAD_HOST_IP: &'static str = "800.0.0.1";
    static TEST_PORT: &'static str = "20000";

    #[test]
    fn test_create_connection() {
        let addr = format!("{}:{}", TEST_HOST_IP, TEST_PORT).to_socket_addrs();
        assert!(addr.is_ok());
        let mut addr = addr.unwrap();
        let new_conn = Connection::new(addr.next().unwrap());
    }

    #[test]
    fn test_invalid_addr_fails() {
        let addr = format!("{}:{}", TEST_BAD_HOST_IP, TEST_PORT).to_socket_addrs();
        assert!(addr.is_err());
    }

    #[test]
    fn test_poll_for_invalid_clients() {
        let mut socket_state = SocketState::new();
        thread::sleep(time::Duration::from_secs(10));
    }

    #[test]
    pub fn construct_packet_less_than_mtu()
    {
        let config = NetworkConfig::default();

        // - 1 so that packet can fit inside one fragment.
        let mut data = vec![0; config.fragment_size as usize - 1];

        // do some test processing of the data.
        let mut processed_packet: (SocketAddr, PacketData) = simulate_packet_processing(data.clone(), &config);

        // check that there is only one fragment and that the data is right.
        assert_eq!(processed_packet.1.fragment_count(), 1);
        assert_eq!(processed_packet.1.parts()[0].len(), data.len() + 8); /* 8= default header size*/
    }

    #[test]
    pub fn construct_packet_greater_than_mtu()
    {
        let config = NetworkConfig::default();

        /// test data
        let data = vec![0; config.fragment_size as usize * 4];

        // do some test processing of the data.
        let mut processed_packet: (SocketAddr, PacketData) = simulate_packet_processing(data.clone(), &config);

        let num_fragments = total_fragments_needed(data.len() as u16, config.fragment_size);

        // check if packet is divided into fragment right
        assert_eq!(processed_packet.1.fragment_count(), num_fragments as usize);

        // check if the first packet also contains the fragment header and packet header
        assert_eq!(processed_packet.1.parts()[0].len(), config.fragment_size as usize + 8 + 5); /* 8 = default header size 5 is packet header */
    }

    #[test]
    pub fn construct_packet_and_reassemble_less_than_mtu()
    {
        let config = NetworkConfig::default();

        // - 1 so that packet can fit inside one fragment.
        let data = vec![0; config.fragment_size as usize  - 1];

        // do some test processing of the data.
        let mut processed_packet = simulate_packet_processing(data.clone(), &config);

        // check if you can parse headers from the previous assembled packet
        for packet_data in processed_packet.1.parts().into_iter() {
            let mut cursor = Cursor::new(packet_data);
            assert!(PacketHeader::read(&mut cursor).is_ok())
        }
    }

    #[test]
    pub fn construct_packet_and_reassemble_greater_than_mtu()
    {
        let config = NetworkConfig::default();

        /// test data
        let data = vec![0; config.fragment_size as usize * 4];

        // do some test processing of the data.
        let mut processed_packet = simulate_packet_processing(data.clone(), &config);

        // check if you can parse headers from the previous assembled packet
        for packet_data in processed_packet.1.parts().into_iter() {
            let prefix = packet_data[0];
            let mut cursor = Cursor::new(packet_data);

            if prefix & 1 == 0 {
                assert!(FragmentHeader::read(&mut cursor).is_ok())
            }else {
                assert!(FragmentHeader::read(&mut cursor).is_ok())
            }
        }
    }

    fn simulate_packet_processing(data: Vec<u8>, config: &NetworkConfig) -> (SocketAddr, PacketData)
    {
        // create packet with test data
        let packet = Packet::new(get_dummy_socket_addr(), data.clone());

        // process the packet
        let mut socket_state = SocketState::new().unwrap();;
        let result = socket_state.pre_process_packet(packet, &config);
        result.unwrap()
    }

    fn get_dummy_socket_addr() -> SocketAddr
    {
        SocketAddr::new(
            IpAddr::from_str("127.0.0.1").expect("Unreadable input IP."),
            12348,
        )
    }
}<|MERGE_RESOLUTION|>--- conflicted
+++ resolved
@@ -70,10 +70,6 @@
             lock.waiting_packets.enqueue(connection_seq, packet.clone());
         }
 
-<<<<<<< HEAD
-        let buffer = serialize(&raw_packet)?;
-        Ok((packet.addr, buffer))
-=======
         let mut packet_data = PacketData::new();
 
         // create packet header
@@ -118,7 +114,6 @@
         lock.seq_num = lock.seq_num.wrapping_add(1);
 
         Ok((packet.addr(), packet_data))
->>>>>>> 66c19f5a
     }
 
     /// This will return all dropped packets from this connection.
