<<<<<<< HEAD
use std::io;
use std::net::{self, ToSocketAddrs, SocketAddr};
use std::collections::HashMap;

use bincode::{deserialize, serialize};
use super::{Packet, RawPacket, SocketState};
=======
use std::collections::HashMap;
use std::io;
use std::net::{self, SocketAddr, ToSocketAddrs};

use super::{Packet, RawPacket, SocketState};
use bincode::{deserialize, serialize};
>>>>>>> 255f68d8

const BUFFER_SIZE: usize = 1024;

pub struct UdpSocket {
    socket: net::UdpSocket,
    state: SocketState,
    recv_buffer: [u8; BUFFER_SIZE],
}

impl UdpSocket {
    pub fn bind<A: ToSocketAddrs>(addr: A) -> io::Result<Self> {
        let socket = net::UdpSocket::bind(addr)?;
        let state = SocketState::new();

        Ok(UdpSocket {
            socket,
            state,
            recv_buffer: [0; BUFFER_SIZE],
        })
    }

    pub fn recv(&mut self) -> io::Result<Option<Packet>> {
        let (len, _addr) = self.socket.recv_from(&mut self.recv_buffer)?;

        if len > 0 {
            // TODO: Remove unwrap and funnel result error types
            let raw_packet: RawPacket = deserialize(&self.recv_buffer[..len]).unwrap();
            let packet = self.state.process_received(_addr, &raw_packet);
            Ok(Some(packet))
        } else {
            Ok(None)
        }
    }

    pub fn send(&mut self, mut packet: Packet) -> io::Result<usize> {
        let (addr, payload) = self.state.pre_process_packet(packet);
        self.socket.send_to(&payload, addr)
    }

    pub fn set_nonblocking(&mut self, nonblocking: bool) -> io::Result<()> {
        self.socket.set_nonblocking(nonblocking)
    }
}

<<<<<<< HEAD
mod test
{
    use super::UdpSocket;
    use packet::Packet;
    use std::io;
    use std::net::{SocketAddr, IpAddr};
    use std::str::FromStr;
    use std::{thread, time};
    use bincode::{serialize, deserialize};

    #[test]
    fn send_receive_1_pckt()
    {
        let mut send_socket = UdpSocket::bind("127.0.0.1:12345").unwrap();
        let mut recv_socket = UdpSocket::bind("127.0.0.1:12346").unwrap();

        let addr = SocketAddr::new(
            IpAddr::from_str("0.0.0.0").expect("Unreadable input IP."),
            12345,
        );

        let dummy_packet = Packet::new(addr, vec![1,2,3]);

        let send_result: io::Result<usize> = send_socket.send(dummy_packet);
=======
#[cfg(test)]
mod test {
    use super::UdpSocket;
    use bincode::{deserialize, serialize};
    use packet::Packet;
    use std::io;
    use std::net::{IpAddr, SocketAddr};
    use std::str::FromStr;
    use std::{thread, time};

    #[test]
    fn send_receive_1_pckt() {
        let mut send_socket = UdpSocket::bind("127.0.0.1:12347").unwrap();
        let mut recv_socket = UdpSocket::bind("127.0.0.1:12348").unwrap();

        let addr = SocketAddr::new(
            IpAddr::from_str("127.0.0.1").expect("Unreadable input IP."),
            12348,
        );

        let dummy_packet = Packet::new(addr, vec![1, 2, 3]);

        let send_result: io::Result<usize> = send_socket.send(dummy_packet);
        println!("{:?}", send_result);
>>>>>>> 255f68d8
        assert!(send_result.is_ok());

        let packet: io::Result<Option<Packet>> = recv_socket.recv();
        assert!(packet.is_ok());
        let packet_payload: Option<Packet> = packet.unwrap();
        assert!(packet_payload.is_some());
        let received_packet = packet_payload.unwrap();

<<<<<<< HEAD
        assert_eq!(received_packet.addr().to_string(), "127.0.0.1:12345");
        assert_eq!(received_packet.payload(), &[1,2,3]);
    }

    #[test]
    pub fn send_receive_stress_test()
    {
=======
        assert_eq!(received_packet.addr().to_string(), "127.0.0.1:12347");
        assert_eq!(received_packet.payload(), &[1, 2, 3]);
    }

    #[test]
    pub fn send_receive_stress_test() {
>>>>>>> 255f68d8
        const TOTAL_PACKAGES: u16 = 10000;

        thread::spawn(|| {
            thread::sleep(time::Duration::from_millis(3));

            let mut send_socket = UdpSocket::bind("127.0.0.1:12345").unwrap();

            let addr = SocketAddr::new(
                IpAddr::from_str("127.0.0.1").expect("Unreadable input IP."),
                12346,
            );

<<<<<<< HEAD
            for packet_count in 0..TOTAL_PACKAGES
            {
                let stub = StubData { id: packet_count, b: 1};
=======
            for packet_count in 0..TOTAL_PACKAGES {
                let stub = StubData {
                    id: packet_count,
                    b: 1,
                };
>>>>>>> 255f68d8
                let data = serialize(&stub).unwrap();
                let len = data.len();
                let dummy_packet = Packet::new(addr, data);

                let send_result: io::Result<usize> = send_socket.send(dummy_packet);

                assert!(send_result.is_ok());
<<<<<<< HEAD
                println!("sending packet_count: {} packet_id: {}", packet_count, stub.id);
//                assert_eq!(send_result.unwrap(), len);
=======
                // println!(
                //     "sending packet_count: {} packet_id: {}",
                //     packet_count, stub.id
                // );
                //                assert_eq!(send_result.unwrap(), len);
>>>>>>> 255f68d8
            }
        });

        thread::spawn(|| {
            let mut recv_socket = UdpSocket::bind("127.0.0.1:12346").unwrap();

            let mut received_packages_count = 0;

            loop {
<<<<<<< HEAD

=======
>>>>>>> 255f68d8
                let packet: io::Result<Option<Packet>> = recv_socket.recv();
                assert!(packet.is_ok());
                let packet_payload: Option<Packet> = packet.unwrap();
                assert!(packet_payload.is_some());
                let received_packet = packet_payload.unwrap();

                let stub_data = deserialize::<StubData>(received_packet.payload()).unwrap();

                assert_eq!(received_packet.addr().to_string(), "127.0.0.1:12345");
                assert_eq!(stub_data.id, received_packages_count);
                assert_eq!(stub_data.b, 1);

<<<<<<< HEAD
                println!("receiving packet_count: {} packet_id: {}", received_packages_count, stub_data.id);
=======
                // println!(
                //     "receiving packet_count: {} packet_id: {}",
                //     received_packages_count, stub_data.id
                // );
>>>>>>> 255f68d8

                received_packages_count += 1;

                if received_packages_count == TOTAL_PACKAGES {
                    break;
                }
            }
        }).join();
    }

    #[derive(Serialize, Deserialize, Clone, Copy)]
<<<<<<< HEAD
    struct StubData
    {
        pub id: u16,
        pub b: u16
=======
    struct StubData {
        pub id: u16,
        pub b: u16,
>>>>>>> 255f68d8
    }

    pub fn dummy_packet() -> Packet {
        let addr = SocketAddr::new(
            IpAddr::from_str("0.0.0.0").expect("Unreadable input IP."),
            12345,
        );

        Packet::new(addr, Vec::new())
    }
}<|MERGE_RESOLUTION|>--- conflicted
+++ resolved
@@ -1,18 +1,9 @@
-<<<<<<< HEAD
-use std::io;
-use std::net::{self, ToSocketAddrs, SocketAddr};
-use std::collections::HashMap;
-
-use bincode::{deserialize, serialize};
-use super::{Packet, RawPacket, SocketState};
-=======
 use std::collections::HashMap;
 use std::io;
 use std::net::{self, SocketAddr, ToSocketAddrs};
 
 use super::{Packet, RawPacket, SocketState};
 use bincode::{deserialize, serialize};
->>>>>>> 255f68d8
 
 const BUFFER_SIZE: usize = 1024;
 
@@ -57,32 +48,6 @@
     }
 }
 
-<<<<<<< HEAD
-mod test
-{
-    use super::UdpSocket;
-    use packet::Packet;
-    use std::io;
-    use std::net::{SocketAddr, IpAddr};
-    use std::str::FromStr;
-    use std::{thread, time};
-    use bincode::{serialize, deserialize};
-
-    #[test]
-    fn send_receive_1_pckt()
-    {
-        let mut send_socket = UdpSocket::bind("127.0.0.1:12345").unwrap();
-        let mut recv_socket = UdpSocket::bind("127.0.0.1:12346").unwrap();
-
-        let addr = SocketAddr::new(
-            IpAddr::from_str("0.0.0.0").expect("Unreadable input IP."),
-            12345,
-        );
-
-        let dummy_packet = Packet::new(addr, vec![1,2,3]);
-
-        let send_result: io::Result<usize> = send_socket.send(dummy_packet);
-=======
 #[cfg(test)]
 mod test {
     use super::UdpSocket;
@@ -107,7 +72,6 @@
 
         let send_result: io::Result<usize> = send_socket.send(dummy_packet);
         println!("{:?}", send_result);
->>>>>>> 255f68d8
         assert!(send_result.is_ok());
 
         let packet: io::Result<Option<Packet>> = recv_socket.recv();
@@ -116,22 +80,12 @@
         assert!(packet_payload.is_some());
         let received_packet = packet_payload.unwrap();
 
-<<<<<<< HEAD
-        assert_eq!(received_packet.addr().to_string(), "127.0.0.1:12345");
-        assert_eq!(received_packet.payload(), &[1,2,3]);
-    }
-
-    #[test]
-    pub fn send_receive_stress_test()
-    {
-=======
         assert_eq!(received_packet.addr().to_string(), "127.0.0.1:12347");
         assert_eq!(received_packet.payload(), &[1, 2, 3]);
     }
 
     #[test]
     pub fn send_receive_stress_test() {
->>>>>>> 255f68d8
         const TOTAL_PACKAGES: u16 = 10000;
 
         thread::spawn(|| {
@@ -144,17 +98,11 @@
                 12346,
             );
 
-<<<<<<< HEAD
-            for packet_count in 0..TOTAL_PACKAGES
-            {
-                let stub = StubData { id: packet_count, b: 1};
-=======
             for packet_count in 0..TOTAL_PACKAGES {
                 let stub = StubData {
                     id: packet_count,
                     b: 1,
                 };
->>>>>>> 255f68d8
                 let data = serialize(&stub).unwrap();
                 let len = data.len();
                 let dummy_packet = Packet::new(addr, data);
@@ -162,16 +110,11 @@
                 let send_result: io::Result<usize> = send_socket.send(dummy_packet);
 
                 assert!(send_result.is_ok());
-<<<<<<< HEAD
-                println!("sending packet_count: {} packet_id: {}", packet_count, stub.id);
-//                assert_eq!(send_result.unwrap(), len);
-=======
                 // println!(
                 //     "sending packet_count: {} packet_id: {}",
                 //     packet_count, stub.id
                 // );
                 //                assert_eq!(send_result.unwrap(), len);
->>>>>>> 255f68d8
             }
         });
 
@@ -181,10 +124,6 @@
             let mut received_packages_count = 0;
 
             loop {
-<<<<<<< HEAD
-
-=======
->>>>>>> 255f68d8
                 let packet: io::Result<Option<Packet>> = recv_socket.recv();
                 assert!(packet.is_ok());
                 let packet_payload: Option<Packet> = packet.unwrap();
@@ -197,14 +136,10 @@
                 assert_eq!(stub_data.id, received_packages_count);
                 assert_eq!(stub_data.b, 1);
 
-<<<<<<< HEAD
-                println!("receiving packet_count: {} packet_id: {}", received_packages_count, stub_data.id);
-=======
                 // println!(
                 //     "receiving packet_count: {} packet_id: {}",
                 //     received_packages_count, stub_data.id
                 // );
->>>>>>> 255f68d8
 
                 received_packages_count += 1;
 
@@ -216,16 +151,9 @@
     }
 
     #[derive(Serialize, Deserialize, Clone, Copy)]
-<<<<<<< HEAD
-    struct StubData
-    {
-        pub id: u16,
-        pub b: u16
-=======
     struct StubData {
         pub id: u16,
         pub b: u16,
->>>>>>> 255f68d8
     }
 
     pub fn dummy_packet() -> Packet {
