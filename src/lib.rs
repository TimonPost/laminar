--- conflicted
+++ resolved
@@ -15,12 +15,6 @@
 pub mod error;
 pub mod net;
 pub mod packet;
-<<<<<<< HEAD
-
-pub mod error;
-pub mod events;
-=======
->>>>>>> 0df7d5af
 
 /// This functions checks how many times a number fits into another number and will round up.
 ///
@@ -55,11 +49,4 @@
 {
     let remainder = if payload_length % fragment_size > 0 { 1 } else { 0 };
      ((payload_length / fragment_size) + remainder)
-<<<<<<< HEAD
-}
-=======
-}
-
-pub use net::{NetworkConfig, UdpSocket};
-pub use packet::Packet;
->>>>>>> 0df7d5af
+}