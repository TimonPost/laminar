//! Amethysts networking protocol

extern crate bincode;
extern crate serde;

#[macro_use]
extern crate serde_derive;

mod net;
mod packet;

<<<<<<< HEAD

use packet::{Packet, RawPacket};

=======
>>>>>>> 255f68d8
pub mod server;
pub mod connection;
pub mod amethyst_error;

<<<<<<< HEAD

pub use net::UdpSocket;
=======
pub use net::udp::UdpSocket;
use packet::{Packet, RawPacket};
>>>>>>> 255f68d8
<|MERGE_RESOLUTION|>--- conflicted
+++ resolved
@@ -9,20 +9,9 @@
 mod net;
 mod packet;
 
-<<<<<<< HEAD
-
-use packet::{Packet, RawPacket};
-
-=======
->>>>>>> 255f68d8
 pub mod server;
 pub mod connection;
 pub mod amethyst_error;
 
-<<<<<<< HEAD
-
-pub use net::UdpSocket;
-=======
 pub use net::udp::UdpSocket;
-use packet::{Packet, RawPacket};
->>>>>>> 255f68d8
+use packet::{Packet, RawPacket};