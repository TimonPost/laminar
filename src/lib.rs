//! Amethysts networking protocol

extern crate bincode;
extern crate failure;
extern crate serde;
extern crate byteorder;
#[macro_use]
extern crate serde_derive;
#[macro_use]
extern crate log;
#[macro_use]
extern crate failure_derive;

pub mod net;
pub mod packet;
<<<<<<< HEAD

pub mod error;
pub mod events;
=======
pub mod error;
pub mod events;

/// This functions checks how many times a number fits into another number and will round up.
///
/// For example we have two numbers:
/// - number 1 = 4000;
/// - number 2 = 1024;
/// If you do it the easy way the answer will be 4000/1024 = 3.90625.
/// But since we care about how how many whole times the number fits in we need the result 4.
///
/// Note that when rust is rounding it is always rounding to zero (3.456 as u32 = 3)
/// 1. calculate with modulo if `number 1` fits exactly in the `number 2`.
/// 2. Divide `number 1` with `number 2` (this wil be rounded to zero by rust)
/// 3. So in all cases whe need to add 1 to get the right amount of fragments.
///
/// lets take an example
///
/// Calculate modules:
/// - number 1 % number 2 = 928
/// - this is bigger than 0 so remainder = 1
///
/// Calculate how many times the `number 1` fits in `number 2`:
/// - number 1 / number 2 = 3,90625 (this will be rounded to 3)
/// - add remainder from above to 3 = 4.
///
/// The above described method will figure out for all number how many times it fits into another number rounded up.
///
/// So an example of dividing an packet of bytes we get these fragments:
///
/// So for 4000 bytes whe need 4 fragments
/// [fragment: 1024] [fragment: 1024] [fragment: 1024] [fragment: 928]
fn total_fragments_needed(payload_length: u16, fragment_size: u16) -> u16
{
    let remainder = if payload_length % fragment_size > 0 { 1 } else { 0 };
     ((payload_length / fragment_size) + remainder)
}
>>>>>>> 66c19f5a
<|MERGE_RESOLUTION|>--- conflicted
+++ resolved
@@ -13,11 +13,7 @@
 
 pub mod net;
 pub mod packet;
-<<<<<<< HEAD
 
-pub mod error;
-pub mod events;
-=======
 pub mod error;
 pub mod events;
 
@@ -54,5 +50,4 @@
 {
     let remainder = if payload_length % fragment_size > 0 { 1 } else { 0 };
      ((payload_length / fragment_size) + remainder)
-}
->>>>>>> 66c19f5a
+}